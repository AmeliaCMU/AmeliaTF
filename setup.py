--- conflicted
+++ resolved
@@ -7,17 +7,12 @@
     author="",
     author_email="",
     url="https://github.com/user/project",
-<<<<<<< HEAD
     install_requires=[  # missing amelia_scenes
         "lightning",
         "hydra-core",
         "hydra_colorlog",
         "wandb==0.15.11",
-=======
-    install_requires=[  # missing amelia_viz
-        "lightning",
-        "hydra-core",
->>>>>>> d7fd4c81
+
         "pyrootutils==1.0.4",
         "rich==13.7.1",
         "opencv-python==4.7.0.72,<4.8",
@@ -27,12 +22,10 @@
         'matplotlib==3.7.1',
         'scipy==1.9.1',
         'pyproj==3.6.1',
-<<<<<<< HEAD
         'geographiclib==2.0',
-        "pandas==2.0.3"
-=======
+        "pandas==2.0.3",
         'geographiclib==2.0'
->>>>>>> d7fd4c81
+
     ],
     packages=find_packages(),
     # use this to customize global commands available in the terminal after installing the package
