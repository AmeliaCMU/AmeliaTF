--- conflicted
+++ resolved
@@ -166,14 +166,11 @@
 #  option (not recommended) you can uncomment the following to ignore the entire idea folder.
 #.idea/
 
-<<<<<<< HEAD
 
-=======
->>>>>>> d7fd4c81
 # MAC
 **.DS_Store
 
 # dataset
 datasets
 
-!datasets/error_files.py+!datasets/error_files.py
