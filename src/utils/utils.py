import cv2
import numpy as np
import imageio.v2 as imageio
import json
import os
import pickle
import random
import torch
import warnings

import amelia.viz.common as C
import amelia.viz.marginal_predictions as M

from easydict import EasyDict
from importlib.util import find_spec
from omegaconf import DictConfig
from torch import tensor
from typing import Callable, Tuple
from geographiclib.geodesic import Geodesic

from src.utils import pylogger, rich_utils
from src.utils import global_masks as G
from src.utils.transform_utils import xy_to_ll

log = pylogger.get_pylogger(__name__)


def extras(cfg: DictConfig) -> None:
    """Applies optional utilities before the task is started.

    Utilities:
    - Ignoring python warnings
    - Setting tags from command line
    - Rich config printing
    """

    # return if no `extras` config
    if not cfg.get("extras"):
        log.warning("Extras config not found! <cfg.extras=null>")
        return

    # disable python warnings
    if cfg.extras.get("ignore_warnings"):
        log.info("Disabling python warnings! <cfg.extras.ignore_warnings=True>")
        warnings.filterwarnings("ignore")

    # prompt user to input tags from command line if none are provided in the config
    if cfg.extras.get("enforce_tags"):
        log.info("Enforcing tags! <cfg.extras.enforce_tags=True>")
        rich_utils.enforce_tags(cfg, save_to_file=True)

    # pretty print config tree using Rich library
    if cfg.extras.get("print_config"):
        log.info("Printing config tree with Rich! <cfg.extras.print_config=True>")
        rich_utils.print_config_tree(cfg, resolve=True, save_to_file=True)


def task_wrapper(task_func: Callable) -> Callable:
    """Optional decorator that controls the failure behavior when executing the task function.

    This wrapper can be used to:
    - make sure loggers are closed even if the task function raises an exception (prevents multirun failure)
    - save the exception to a `.log` file
    - mark the run as failed with a dedicated file in the `logs/` folder (so we can find and rerun it later)
    - etc. (adjust depending on your needs)

    Example:
    ```
    @utils.task_wrapper
    def train(cfg: DictConfig) -> Tuple[dict, dict]:

        ...

        return metric_dict, object_dict
    ```
    """
    def wrap(cfg: DictConfig):
        # execute the task
        try:
            metric_dict, object_dict = task_func(cfg=cfg)

        # things to do if exception occurs
        except Exception as ex:
            # save exception to `.log` file
            log.exception("")

            # some hyperparameter combinations might be invalid or cause out-of-memory errors
            # so when using hparam search plugins like Optuna, you might want to disable
            # raising the below exception to avoid multirun failure
            raise ex

        # things to always do after either success or exception
        finally:
            # display output dir path in terminal
            log.info(f"Output dir: {cfg.paths.output_dir}")

            # always close wandb run (even if exception occurs so multirun won't fail)
            if find_spec("wandb"):  # check if wandb is installed
                import wandb

                if wandb.run:
                    log.info("Closing wandb!")
                    wandb.finish()

        return metric_dict, object_dict

    return wrap


def get_metric_value(metric_dict: dict, metric_name: str) -> float:
    """Safely retrieves value of the metric logged in LightningModule."""

    if not metric_name:
        log.info("Metric name is None! Skipping metric value retrieval...")
        return None

    if metric_name not in metric_dict:
        raise Exception(
            f"Metric value not found! <metric_name={metric_name}>\n"
            "Make sure metric name logged in LightningModule is correct!\n"
            "Make sure `optimized_metric` name in `hparams_search` config is correct!"
        )

    metric_value = metric_dict[metric_name].item()
    log.info(f"Retrieved metric value! <{metric_name}={metric_value}>")

    return metric_value


def separate_ego_agent(value, ego_list):
    B = value.shape[0]
    batch_index = range(B)
    ego_value = value[batch_index, ego_list]  # B, T, N, D
    ego_value = ego_value.unsqueeze(1)  # B, 1, T, N, D
    shape = ego_value.shape
    assert shape[0] == B and shape[1] == 1
    return ego_value


def plot_scene_batch(
    asset_dir: str,
    batch: Tuple,
    predictions: tensor,
    hist_len: int,
    geodesic: Geodesic,
    tag: str,
    out_dir: str = './out',
    propagation: str = 'marginal',
    dim: int = 2,
    plot_full_scene=False,
    k_agents: int = 5,
    plot_n: int = 20
) -> None:
    scene = batch['scene_dict']
    pred_scores, mus, sigmas = predictions
    B, N, H = pred_scores.shape

    # TODO: pre-load these in trajpred.py
    rasters, ref_ll, extent_ll = {}, {}, {}
    agents = {
        C.AIRCRAFT: imageio.imread(os.path.join(asset_dir, 'ac.png')),
        C.VEHICLE: imageio.imread(os.path.join(asset_dir, 'vc.png')),
        C.UNKNOWN: imageio.imread(os.path.join(asset_dir, 'uk_ac.png'))
    }

    # TODO: update actual asset
    image = agents[C.UNKNOWN]
    image = image.astype(np.float32)
    image = image * 1.35
    image = np.clip(image, 0, 255)
    image = image.astype(np.uint8)
    agents[C.UNKNOWN] = image

    if plot_full_scene:
        num_agents = scene['num_agents'][0]
        zipped = zip(
            pred_scores,           # B, N, H
            mus,                   # B, N, T, H, Dxy
            sigmas,                # B, N, T, H, Dxy
            scene['sequences'],    # B, N, T, D=9
            scene['num_agents'],   # B
            scene['ego_agent_id'],  # B
            scene['agent_types'].numpy().reshape(B, num_agents),  # B
<<<<<<< HEAD
            scene['agents_in_scene'].numpy().astype(
                int).reshape(B, k_agents).tolist(),
=======
            scene['agents_in_scene'].numpy().astype(int).reshape(B, k_agents).tolist(),
>>>>>>> a0398407
            scene['airport_id'],   # B
            scene['scenario_id']   # B
        )

    else:
        zipped = zip(
            pred_scores,           # B, N, H
            mus,                   # B, N, T, H, Dxy
            sigmas,                # B, N, T, H, Dxy
            scene['sequences'],    # B, N, T, D=9
            scene['num_agents'],   # B
            scene['ego_agent_id'],  # B
            scene['agent_types'],  # B
            scene['airport_id'],   # B
            scene['scenario_id']   # B
        )

    to_plot = random.sample(range(B), k=min(plot_n, B))

    for i, scene in enumerate(zipped):
        if plot_full_scene:
            (scores, mu, sigma, sequences, num_agents, ego_id,
             agent_types, agents_in_scene, airport, scenario_id) = scene

        else:
            (scores, mu, sigma, sequences,
             num_agents, ego_id, agent_types, airport, scenario_id) = scene
            agents_in_scene = []

        if not i in to_plot:
            continue
        # TODO: preload these assets in trajpred.py
        if rasters.get(airport) is None:
            im = cv2.imread(os.path.join(asset_dir, airport, 'bkg_map.png'))
            im = cv2.cvtColor(im, cv2.COLOR_BGR2RGB)
            im = cv2.resize(im, (im.shape[0]//2, im.shape[1]//2))
            rasters[airport] = im

            with open(os.path.join(asset_dir, airport, 'limits.json'), 'r') as fp:
                ref_data = EasyDict(json.load(fp))
            ref_ll[airport] = [ref_data.ref_lat, ref_data.ref_lon, ref_data.range_scale]
            espg = ref_data.espg_4326
            extent_ll[airport] = (espg.north, espg.east, espg.south, espg.west)

        maps = (rasters[airport].copy(), agents)
        # Read sequences from batch
        gt_abs_traj = sequences[:num_agents]  # N, T, D
<<<<<<< HEAD
        gt_history, gt_future = gt_abs_traj[:,
                                            :hist_len, :], gt_abs_traj[:, hist_len:, :]
=======
        gt_history, gt_future = gt_abs_traj[:, :hist_len, :], gt_abs_traj[:, hist_len:, :]
>>>>>>> a0398407
        mu, sigma = mu[:num_agents, ..., :dim], sigma[:num_agents, ..., :dim]
        scores = scores[:num_agents]

        # Transform relative XY prediction to absolute LL space
<<<<<<< HEAD
        ll_pred, sigma_p, sigma_n = torch.zeros_like(
            mu), torch.zeros_like(mu), torch.zeros_like(mu)
        start_abs = gt_abs_traj[ego_id, hist_len -
                                1, G.XY].detach().cpu().numpy()
=======
        ll_pred, sigma_p, sigma_n = torch.zeros_like(mu), torch.zeros_like(mu), torch.zeros_like(mu)
        start_abs = gt_abs_traj[ego_id, hist_len - 1, G.XY].detach().cpu().numpy()
>>>>>>> a0398407
        start_heading = gt_abs_traj[ego_id,
                                    hist_len-1, G.HD].detach().cpu().numpy()
        ref = ref_ll[airport]
        for h in range(H):
            ll_pred[:, :, h] = xy_to_ll(
                mu[:, :, h], start_abs, start_heading, ref, geodesic)

            mu_p = mu[:, :, h] + torch.sqrt(sigma[:, :, h])
            sigma_p[:, :, h] = xy_to_ll(
                mu_p, start_abs, start_heading, ref, geodesic)

            mu_n = mu[:, :, h] - torch.sqrt(sigma[:, :, h])
            sigma_n[:, :, h] = xy_to_ll(
                mu_n, start_abs, start_heading, ref, geodesic)

        sigma_np = torch.stack((sigma_n, sigma_p), dim=-1)
        tag_i = f"{airport}_scene-{i}_{scenario_id}_{tag}"

        if propagation == 'marginal':
            M.plot_scene_marginal_fast(
                gt_history=gt_history[..., G.HLL].detach().cpu().numpy(),
                gt_future=gt_future[:, :, G.LL].detach().cpu().numpy(),
                pred_trajectories=ll_pred[:, hist_len:].detach().cpu().numpy(),
                pred_scores=scores.detach().cpu().numpy(),
                sigmas=sigma_np[:, hist_len:].detach().cpu().numpy(),
                maps=maps, ll_extent=extent_ll[airport], tag=tag_i, ego_id=ego_id,
                out_dir=out_dir,
                agent_types=agent_types,
                agents_interest=agents_in_scene
            )
        else:
            raise NotImplementedError(f"Propagation: {propagation}")


def load_assets(map_dir: str) -> Tuple:
    raster_map_filepath = os.path.join(map_dir, "bkg_map.png")
    raster_map = cv2.imread(raster_map_filepath)
    raster_map = cv2.resize(
        raster_map, (raster_map.shape[0]//2, raster_map.shape[1]//2))
    raster_map = cv2.cvtColor(raster_map, cv2.COLOR_BGR2RGB)

    pickle_map_filepath = os.path.join(map_dir, "semantic_graph.pkl")
    with open(pickle_map_filepath, 'rb') as f:
        graph_pickle = pickle.load(f)
        hold_lines = graph_pickle['hold_lines']
        graph_nx = graph_pickle['graph_networkx']
        # pickle_map = temp_dict['map_infos']['all_polylines'][:]

    limits_filepath = os.path.join(map_dir, 'limits.json')
    with open(limits_filepath, 'r') as fp:
        ref_data = EasyDict(json.load(fp))
    limits = (ref_data.north, ref_data.east, ref_data.south, ref_data.west)

    aircraft_filepath = os.path.join(map_dir, "ac.png")
    aircraft = imageio.imread(aircraft_filepath)

    vehicle_filepath = os.path.join(map_dir, "vc.png")
    vehicle = imageio.imread(vehicle_filepath)

    uk_filepath = os.path.join(map_dir, "uk.png")
    unknown = imageio.imread(uk_filepath)

    agents = {AIRCRAFT: aircraft, VEHICLE: vehicle, UNKNOWN: unknown}
    return raster_map, hold_lines, graph_nx, limits, agents<|MERGE_RESOLUTION|>--- conflicted
+++ resolved
@@ -181,12 +181,7 @@
             scene['num_agents'],   # B
             scene['ego_agent_id'],  # B
             scene['agent_types'].numpy().reshape(B, num_agents),  # B
-<<<<<<< HEAD
-            scene['agents_in_scene'].numpy().astype(
-                int).reshape(B, k_agents).tolist(),
-=======
             scene['agents_in_scene'].numpy().astype(int).reshape(B, k_agents).tolist(),
->>>>>>> a0398407
             scene['airport_id'],   # B
             scene['scenario_id']   # B
         )
@@ -234,25 +229,14 @@
         maps = (rasters[airport].copy(), agents)
         # Read sequences from batch
         gt_abs_traj = sequences[:num_agents]  # N, T, D
-<<<<<<< HEAD
-        gt_history, gt_future = gt_abs_traj[:,
-                                            :hist_len, :], gt_abs_traj[:, hist_len:, :]
-=======
         gt_history, gt_future = gt_abs_traj[:, :hist_len, :], gt_abs_traj[:, hist_len:, :]
->>>>>>> a0398407
         mu, sigma = mu[:num_agents, ..., :dim], sigma[:num_agents, ..., :dim]
         scores = scores[:num_agents]
 
         # Transform relative XY prediction to absolute LL space
-<<<<<<< HEAD
-        ll_pred, sigma_p, sigma_n = torch.zeros_like(
-            mu), torch.zeros_like(mu), torch.zeros_like(mu)
-        start_abs = gt_abs_traj[ego_id, hist_len -
-                                1, G.XY].detach().cpu().numpy()
-=======
+
         ll_pred, sigma_p, sigma_n = torch.zeros_like(mu), torch.zeros_like(mu), torch.zeros_like(mu)
         start_abs = gt_abs_traj[ego_id, hist_len - 1, G.XY].detach().cpu().numpy()
->>>>>>> a0398407
         start_heading = gt_abs_traj[ego_id,
                                     hist_len-1, G.HD].detach().cpu().numpy()
         ref = ref_ll[airport]
@@ -284,36 +268,4 @@
                 agents_interest=agents_in_scene
             )
         else:
-            raise NotImplementedError(f"Propagation: {propagation}")
-
-
-def load_assets(map_dir: str) -> Tuple:
-    raster_map_filepath = os.path.join(map_dir, "bkg_map.png")
-    raster_map = cv2.imread(raster_map_filepath)
-    raster_map = cv2.resize(
-        raster_map, (raster_map.shape[0]//2, raster_map.shape[1]//2))
-    raster_map = cv2.cvtColor(raster_map, cv2.COLOR_BGR2RGB)
-
-    pickle_map_filepath = os.path.join(map_dir, "semantic_graph.pkl")
-    with open(pickle_map_filepath, 'rb') as f:
-        graph_pickle = pickle.load(f)
-        hold_lines = graph_pickle['hold_lines']
-        graph_nx = graph_pickle['graph_networkx']
-        # pickle_map = temp_dict['map_infos']['all_polylines'][:]
-
-    limits_filepath = os.path.join(map_dir, 'limits.json')
-    with open(limits_filepath, 'r') as fp:
-        ref_data = EasyDict(json.load(fp))
-    limits = (ref_data.north, ref_data.east, ref_data.south, ref_data.west)
-
-    aircraft_filepath = os.path.join(map_dir, "ac.png")
-    aircraft = imageio.imread(aircraft_filepath)
-
-    vehicle_filepath = os.path.join(map_dir, "vc.png")
-    vehicle = imageio.imread(vehicle_filepath)
-
-    uk_filepath = os.path.join(map_dir, "uk.png")
-    unknown = imageio.imread(uk_filepath)
-
-    agents = {AIRCRAFT: aircraft, VEHICLE: vehicle, UNKNOWN: unknown}
-    return raster_map, hold_lines, graph_nx, limits, agents+            raise NotImplementedError(f"Propagation: {propagation}")