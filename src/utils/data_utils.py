--- conflicted
+++ resolved
@@ -22,7 +22,6 @@
 pd.options.mode.chained_assignment = None
 
 
-<<<<<<< HEAD
 def get_filtered_list(airport, base_dir, file_list, min_agents, max_agents):
     data_dirs = [os.path.join(base_dir, f) for f in file_list if airport in f]
     data_files = [os.path.join(dir_, f)
@@ -37,8 +36,6 @@
     return data_files
 
 
-=======
->>>>>>> a0398407
 def load_blacklist(data_prep: EasyDict, airport_list: list):
     """ Goes through the blacklist files and gets all blacklisted filenames for each airport. If no
         blacklists have been created, it'll only return an empty dictionary.
@@ -89,290 +86,6 @@
     random.seed(data_prep.seed)
     random.shuffle(airport_files)
     return airport_files
-
-<<<<<<< HEAD
-=======
-
-def create_random_splits(data_prep: EasyDict, airport_list: list):
-    """ Splits the data by month. If no `test_airports` are specified, then it will iterate over all
-    `train_airports` and create a train-val-test split for each, by keeping floor(75%) of the files
-    into the train-val and the remaining floor(25%) into the test set. Files are randomly selected.
-
-    Inputs
-    ------
-        data_prep[dict]: dictionary containing data preparation parameters.
-        airport_list[list]: list of all supported airports in IATA code
-    """
-    n_train, n_val, n_test = data_prep.random_splits.train_val_test
-    for split in ['train', 'val', 'test']:
-        split_dir = os.path.join(data_prep.in_data_dir, f"{split}_splits")
-        os.makedirs(split_dir, exist_ok=True)
-
-    for airport in airport_list:
-        airport_files = get_airport_files(airport, data_prep)
-
-        N_train = floor(len(airport_files) * n_train)
-        N_val = floor(len(airport_files) * n_val)
-
-        filename = f"{airport}_{data_prep.split_type}"
-
-        # Write the out the splits
-        train_list = airport_files[:N_train]
-        with open(f"{data_prep.in_data_dir}/train_splits/{filename}.txt", 'w') as fp:
-            fp.write('\n'.join(train_list))
-
-        val_list = airport_files[N_train:N_train+N_val]
-        with open(f"{data_prep.in_data_dir}/val_splits/{filename}.txt", 'w') as fp:
-            fp.write('\n'.join(val_list))
-
-        test_list = airport_files[N_train+N_val:]
-        with open(f"{data_prep.in_data_dir}/test_splits/{filename}.txt", 'w') as fp:
-            fp.write('\n'.join(test_list))
-
-
-def create_day_splits(data_prep: dict, airport_list: list):
-    """ Splits the data by month. If no `test_airports` are specified, then it will iterate over all
-    `seen_airports` and create a train-val-test split for each, by keeping floor(75%) of the days
-    into the train-val and the remaining floor(25%) into the test set.
-
-    Inputs
-    ------
-        data_prep[dict]: dictionary containing data preparation parameters.
-        airport_list[list]: list of all supported airports in IATA code
-    """
-    n_train, n_val = data_prep.day_splits.train_val
-    train_val_perc = data_prep.day_splits.train_val_perc
-    for split in ['train', 'val', 'test']:
-        split_dir = os.path.join(data_prep.in_data_dir, f"{split}_splits")
-        os.makedirs(split_dir, exist_ok=True)
-
-    for airport in airport_list:
-        # Collect all airport files in current airport and get the unique days for which data was
-        # collected.
-        airport_files = np.asarray(get_airport_files(airport, data_prep))
-        days_per_file = np.asarray([datetime.utcfromtimestamp(
-            int(f.split('/')[-1].split('.')[0].split('_')[-1])).day for f in airport_files])
-        days = np.unique(days_per_file)
-        num_days = days.shape[0]
-
-        np.random.seed(data_prep.seed)
-
-        # Make sure test set does not contain days "seen" during training.
-        train_val_days = np.random.choice(days, size=int(train_val_perc * num_days), replace=False)
-        test_days = list(set(days.tolist()).symmetric_difference(
-            train_val_days.tolist()))
-
-        train_val_idx = np.in1d(days_per_file, train_val_days)
-        train_val_files = airport_files[train_val_idx].tolist()
-
-        filename = f"{airport}_{data_prep.split_type}"
-
-        N_train = floor(len(train_val_files) * n_train)
-        train_list = train_val_files[:N_train]
-        with open(f"{data_prep.in_data_dir}/train_splits/{filename}.txt", 'w') as fp:
-            fp.write('\n'.join(train_list))
-
-        val_list = train_val_files[N_train:]
-        with open(f"{data_prep.in_data_dir}/val_splits/{filename}.txt", 'w') as fp:
-            fp.write('\n'.join(val_list))
-
-        test_idx = np.in1d(days_per_file, test_days)
-        test_list = airport_files[test_idx].tolist()
-        with open(f"{data_prep.in_data_dir}/test_splits/{filename}.txt", 'w') as fp:
-            fp.write('\n'.join(test_list))
-
-
-def create_month_splits(data_prep: dict, airport_list: list):
-    """ Splits the data by month. If no `test_airports` are specified, then it will iterate over all
-    `seen_airports` and create a train-val-test split for each, by keeping floor(75%) of the days
-    into the train-val and the remaining floor(25%) into the test set.
-
-    Inputs
-    ------
-        data_prep[dict]: dictionary containing data preparation parameters.
-        airport_list[list]: list of all supported airports in IATA code
-    """
-    n_train, n_val = data_prep.day_splits.train_val
-    train_val_perc = data_prep.day_splits.train_val_perc
-    for split in ['train', 'val', 'test']:
-        split_dir = os.path.join(data_prep.in_data_dir, f"{split}_splits")
-        os.makedirs(split_dir, exist_ok=True)
-
-    for airport in airport_list:
-        # Collect all airport files in current airport and get the unique days for which data was
-        # collected.
-        airport_files = np.asarray(get_airport_files(airport, data_prep))
-        month_per_file = np.asarray([datetime.utcfromtimestamp(
-            int(f.split('/')[-1].split('.')[0].split('_')[-1])).month for f in airport_files])
-        months = np.unique(month_per_file)
-        num_months = months.shape[0]
-
-        np.random.seed(data_prep.seed)
-
-        # Make sure test set does not contain months "seen" during training.
-        train_val_months = np.random.choice(
-            months, size=int(train_val_perc * num_months), replace=False)
-        test_months = list(set(months.tolist()).symmetric_difference(train_val_months.tolist()))
-
-        train_val_idx = np.in1d(month_per_file, train_val_months)
-        train_val_files = airport_files[train_val_idx].tolist()
-
-        filename = f"{airport}_{data_prep.split_type}"
-
-        N_train = floor(len(train_val_files) * n_train)
-        train_list = train_val_files[:N_train]
-        with open(f"{data_prep.in_data_dir}/train_splits/{filename}.txt", 'w') as fp:
-            fp.write('\n'.join(train_list))
-
-        val_list = train_val_files[N_train:]
-        with open(f"{data_prep.in_data_dir}/val_splits/{filename}.txt", 'w') as fp:
-            fp.write('\n'.join(val_list))
-
-        test_idx = np.in1d(month_per_file, test_months)
-        test_list = airport_files[test_idx].tolist()
-        with open(f"{data_prep.in_data_dir}/test_splits/{filename}.txt", 'w') as fp:
-            fp.write('\n'.join(test_list))
-
-
-def split_data_by_day(data_prep: dict):
-    """ Splits the data by month. If no `test_airports` are specified, then it will iterate over all
-    `seen_airports` and create a train-val-test split for each, by keeping floor(75%) of the days
-    into the train-val and the remaining floor(25%) into the test set.
-
-    Inputs
-    ------
-        data_prep[dict]: dictionary containing data preparation parameters.
-    """
-    train_list, val_list, test_list = [], [], []
-    n_train, n_val = data_prep.day_splits.train_val
-
-    for airport in data_prep.seen_airports:
-        # Collect all airport files in current airport and get the unique days for which data was
-        # collected.
-        airport_files = np.asarray(get_airport_files(airport, data_prep))
-        days_per_file = np.asarray([datetime.utcfromtimestamp(
-            int(f.split('/')[-1].split('.')[0].split('_')[-1])).day for f in airport_files])
-        days = np.unique(days_per_file)
-        num_days = days.shape[0]
-
-        # TODO: seed globally.
-        np.random.seed(data_prep.seed)
-
-        # Make sure test set does not contain days "seen" during training.
-        train_val_days = np.random.choice(
-            days, size=int(data_prep.day_splits.train_val_perc * num_days), replace=False)
-        test_days = list(set(days.tolist()).symmetric_difference(
-            train_val_days.tolist()))
-
-        train_val_idx = np.in1d(days_per_file, train_val_days)
-        train_val_files = airport_files[train_val_idx].tolist()
-
-        N_train = floor(len(train_val_files) * n_train)
-        train_list += train_val_files[:N_train]
-        val_list += train_val_files[N_train:]
-
-        test_idx = np.in1d(days_per_file, test_days)
-        test_list += airport_files[test_idx].tolist()
-    return train_list, val_list, test_list
-
-
-def split_data_by_month(data_prep: dict):
-    """ Splits the data by month. If no `test_airports` are specified, then it will iterate over all
-    `train_airports` and create a train-val-test split for each, by keeping floor(75%) of the months
-    into the train-val and the remaining floor(25%) into the test set.
-
-    Inputs
-    ------
-        data_prep[dict]: dictionary containing data preparation parameters.
-    """
-    train_list, val_list, test_list = [], [], []
-    n_train, n_val = data_prep.month_splits.train_val
-
-    for airport in data_prep.train_airports:
-        # select the months
-        airport_files = np.asarray(get_airport_files(airport, data_prep))
-        month_per_file = np.asarray([datetime.utcfromtimestamp(
-            int(f.split('/')[-1].split('.')[0].split('_')[-1])).month for f in airport_files])
-        months = np.unique(month_per_file)
-        num_months = months.shape[0]
-
-        train_val_months = np.random.choice(
-            months, size=int(data_prep.month_splits.train_val_perc * num_months), replace=False)
-        test_months = list(set(months.tolist()).symmetric_difference(train_val_months.tolist()))
-
-        train_val_idx = np.in1d(month_per_file, train_val_months)
-        train_val_files = airport_files[train_val_idx].tolist()
-
-        N_train = floor(len(train_val_files) * n_train)
-        train_list += train_val_files[:N_train]
-        val_list += train_val_files[N_train:]
-
-        test_idx = np.in1d(month_per_file, test_months)
-        test_list += airport_files[test_idx].tolist()
-    return train_list, val_list, test_list
-
-
-def split_data_randomly(data_prep):
-    """ Splits the data by month. If no `test_airports` are specified, then it will iterate over all
-    `train_airports` and create a train-val-test split for each, by keeping floor(75%) of the files
-    into the train-val and the remaining floor(25%) into the test set. Files are randomly selected.
-
-    Inputs
-    ------
-        data_prep[dict]: dictionary containing data preparation parameters.
-    """
-    train_list, val_list, test_list = [], [], []
-    n_train, n_val = data_prep.random_splits.train_val
-
-    for airport in data_prep.train_airports:
-        airport_files = get_airport_files(airport)
-
-        N_train = floor(len(airport_files) * n_train)
-        N_val = floor(len(airport_files) * n_val)
-
-        train_list += airport_files[:N_train]
-        val_list += airport_files[N_train:N_train+N_val]
-        test_list += airport_files[N_train+N_val:]
-    return train_list, val_list, test_list
-
-
-def impute(seq: pd.DataFrame, seq_len: int, imputed_flag: float = 1.0) -> pd.DataFrame:
-    """ Imputes missing data via linear interpolation.
-
-    Inputs
-    ------
-        seq[pd.DataFrame]: trajectory sequence to be imputed.
-        seq_len[int]: length of the trajectory sequence.
-
-    Output
-    ------
-        seq[pd.DataFrame]: trajectory sequence after imputation.
-    """
-    # Create a list from starting frame to ending frame in agent sequence
-    conseq_frames = set(range(int(seq[0, 0]), int(seq[-1, 0])+1))
-    # Create a list of the actual frames in the agent sequence. There may be missing data from which
-    # we need to interpolate.
-    actual_frames = set(seq[:, 0])
-    # Compute the difference between the lists. The difference represents the missing data points.
-    missing_frames = list(sorted(conseq_frames - actual_frames))
-    # Insert nan rows where the missing data is. Then, interpolate.
-    if len(missing_frames) > 0:
-        seq = pd.DataFrame(seq)
-        agent_id = seq.loc[0, 1]
-        agent_type = seq.loc[0, 9]
-        for missing_frame in missing_frames:
-            df1 = seq[:missing_frame]
-            df2 = seq[missing_frame:]
-            df1.loc[missing_frame] = [
-                missing_frame, agent_id, np.nan, np.nan, np.nan, np.nan, np.nan, np.nan, np.nan,
-                agent_type, imputed_flag, np.nan, np.nan]
-            # df1.loc[missing_frame] = [
-            #     missing_frame, agent_id, np.nan, np.nan, np.nan, np.nan, np.nan, np.nan, np.nan,
-            #     agent_type, np.nan, np.nan]
-            seq = pd.concat([df1, df2]).astype(float)
-        seq = seq.interpolate(method='linear').to_numpy()[:seq_len]
-    return seq
->>>>>>> a0398407
 
 
 def merge_seq3d_by_padding(
@@ -566,20 +279,10 @@
     adjacency_list = []
     for n in range(num_agents):
         # Get the agent trajectory in Latitude/Longitude and then convert it to image coordinates
-<<<<<<< HEAD
-        x, y = rel_sequences[n, current_time_step,
-                             0], rel_sequences[n, current_time_step, 1]
-        local_context = extract_closest_points_from_query(
-            points=tf_global_context, query_point=[x, y], k_closest=num_local_points)
-        adjacency = compute_adjacency(
-            local_context, adj_type='fully_connected')
-=======
         x, y = rel_sequences[n, current_time_step, 0], rel_sequences[n, current_time_step, 1]
         local_context = extract_closest_points_from_query(
             points=tf_global_context, query_point=[x, y], k_closest=num_local_points)
         adjacency = compute_adjacency(local_context, adj_type='fully_connected')
->>>>>>> a0398407
-
         local_context_list.append(local_context)
         adjacency_list.append(adjacency)
 
@@ -587,12 +290,7 @@
         ego_id = kwargs.get('ego_id')
         limits = kwargs.get('limits')
         assert not ego_id is None and not limits is None
-<<<<<<< HEAD
-        debug_plot(ego_id, rel_sequences, tf_global_context,
-                   local_context_list, limits)
-=======
         debug_plot(ego_id, rel_sequences, tf_global_context, local_context_list, limits)
->>>>>>> a0398407
 
     return np.asarray(local_context_list), np.asarray(adjacency_list)
 
