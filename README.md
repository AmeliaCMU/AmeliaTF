--- conflicted
+++ resolved
@@ -1,86 +1,3 @@
-<<<<<<< HEAD
-# AmeliaTF
-
-## Overview
-
-**TODO**
-AmeliaTF is a tool
-
-## Pre-requisites
-
-### Dataset
-
-To run this repository, you first need to download the amelia dataset. Follow the instructions [here](https://github.com/AmeliaCMU/AmeliaScenes/DATASET.md) to download and setup the dataset.
-
-Once downloaded, create a symbolic link into  ```datasets```:
-
-```bash
-cd datasets
-ln -s /path/to/the/amelia/dataset .
-```
-
-### Installation
-
-This repository can be installed following the instructions [here](https://github.com/AmeliaCMU/AmeliaScenes/INSTALL.md). However, we recommend to setup all of our Amelia Framework tools. You can do so following the instructions [here](https://github.com/AmeliaCMU/AmeliaScenes/INSTALL.md)
-
-## How to use
-
-Activate your amelia environment (**Please follow the installation instructions above**):
-
-```bash
-conda activate amelia
-```
-
-### Training Model
-
-To run an experiment:
-
-```bash
-cd src
-python train.py data=[data_config] model=[model_config]
-```
-
-### Implementation Details
-
-For running distributed training on systems with 4090 it may be possible that the NCCL backend runs into a deadlock and causes the code to hang. To prevent this, set the following environment variable before training.
-
-```bash
-export NCCL_P2P_DISABLE=1
-```
-
-### Evaluation
-
-## Results
-
-### Experiments (KSEA)
-
-| Experiment Config |       Data Config          | Marginal |  Joint  | Agent Type | Context |
-| :---------------: | :------------------------: | :------: | :-----: | :--------: | :-----: |
-| ```exp1.yaml```   | ```swim_ksea_traj.yaml```  | &check;  |         |            |         |
-| ```exp2.yaml```   | ```swim_ksea_traj.yaml```  |          | &check; |            |         |
-| ```exp3.yaml```   | ```swim_ksea_atype.yaml``` | &check;  |         | &check;    |         |
-| ```exp4.yaml```   | ```swim_ksea_atype.yaml``` |          | &check; | &check;    |         |
-| ```exp5.yaml```   | ```swim_ksea_map.yaml```   | &check;  |         |            | v0      |
-| ```exp6.yaml```   | ```swim_ksea_map.yaml```   |          | &check; |            | v0      |
-| ```exp7.yaml```   | ```swim_ksea_map.yaml```   | &check;  |         |            | v1      |
-| ```exp8.yaml```   | ```swim_ksea_map.yaml```   |          | &check; |            | v1      |
-| ```exp9.yaml```   | ```swim_ksea_map.yaml```   | &check;  |         |            | v2      |
-| ```exp10.yaml```  | ```swim_ksea_map.yaml```   |          | &check; |            | v2      |
-| ```exp11.yaml```  | ```swim_ksea_map.yaml```   |          | &check; |            | v3      |
-| ```exp12.yaml```  | ```swim_ksea_map.yaml```   |          | &check; |            | v3      |
-
-
-Example for experiment 1:
-
-```bash
-python src/train.py data=swim model=exp1
-```
-
-## BibTeX
-
-If you find our work useful in your research, please cite us!
-
-=======
 # Amelia-TF
 
 This repository contains the model implementation, as well as the training and evaluation code of our paper:
@@ -262,7 +179,6 @@
 
 If you find our work useful in your research, please cite us!
 
->>>>>>> d7fd4c81
 ```bibtex
 @article{navarro2024amelia,
   title={Amelia: A Large Model and Dataset for Airport Surface
