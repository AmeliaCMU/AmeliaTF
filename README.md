--- conflicted
+++ resolved
@@ -4,17 +4,11 @@
 
 ### Amelia: A Large Dataset and Model for Airport Surface Movement Forecasting [[paper](todo)]
 
-<<<<<<< HEAD
 [Ingrid Navarro](https://navars.xyz) *, [Pablo Ortega-Kral](https://paok-2001.github.io) *, [Jay Patrikar](https://www.jaypatrikar.me) *, Haichuan Wang,
 Zelin Ye, Jong Hoon Park, [Jean Oh](https://cmubig.github.io/team/jean_oh/) and [Sebastian Scherer](https://theairlab.org/team/sebastian/)
 
 *Equal contribution
-=======
-[Ingrid Navarro](https://navars.xyz) *, [Pablo Ortega-Kral](https://paok-2001.github.io) *, [Jay Patrikar](https://www.jaypatrikar.me) *, Haichuan Wang, 
-Zelin Ye, Jong Hoon Park, [Jean Oh](https://cmubig.github.io/team/jean_oh/) and [Sebastian Scherer](https://theairlab.org/team/sebastian/) 
 
-*Equal contribution 
->>>>>>> a0398407
 
 <p align="center">
   <img width="1000" src="./assets/ksfo_results.gif" alt="Amelia">
@@ -25,8 +19,9 @@
 **Amelia-TF** is a large transformer-based trajectory forecasting model that aims to characterize relevant **airport surface movement** operations from the [Amelia-48](https://ameliacmu.github.io/amelia-dataset/) dataset.
 
 To do so, our model comprises three main submodules:
+
 1. A **scene representation** module that determines the agents of interest in the scene using a scoring strategy, and encodes per-agent features,
-1. A transformer-based **scene encoder**, which hierarchically encodes the temporal, agent-to-agent and agent-to-context relationships within a scene, and;
+2. A transformer-based **scene encoder**, which hierarchically encodes the temporal, agent-to-agent and agent-to-context relationships within a scene, and;
 3. A **trajectory decoder** that models the set of possible futures with associated confidence scores using a Gaussian Mixture Model.
 
 <p align="center">
@@ -39,15 +34,9 @@
 
 ### Installation
 
-<<<<<<< HEAD
 #### Basic Setup
 
 First, install **Amelia-Scenes**. Here are the [instructions](https://github.com/AmeliaCMU/AmeliaScenes/INSTALL.md).
-=======
-#### Basic Setup 
-
-First, install **Amelia-Scenes**. Here are the [instructions](https://github.com/AmeliaCMU/AmeliaScenes/INSTALL.md). 
->>>>>>> a0398407
 
 Then, install **Amelia-TF**: Activate the environment created during the **Amelia-Scenes** setup:
 
@@ -65,11 +54,7 @@
 
 #### Full Setup
 
-<<<<<<< HEAD
 If you're interested in using all of our [tools](https://ameliacmu.github.io/amelia-dataset/), you can install our framework through this [script](https://github.com/AmeliaCMU/AmeliaScenes/install.sh).
-=======
-If you're interested in using all of our [tools](https://ameliacmu.github.io/amelia-dataset/), you can install our framework through this [script](https://github.com/AmeliaCMU/AmeliaScenes/install.sh). 
->>>>>>> a0398407
 
 ### Dataset
 
@@ -84,20 +69,12 @@
 
 ### Scenario Pre-processing
 
-<<<<<<< HEAD
 Once you've downloaded the dataset and installed the required modules. You need to post-process the dataset. Follow the instructions [here](https://github.com/AmeliaCMU/AmeliaScenes/README.md).
-=======
-Once you've downloaded the dataset and installed the required modules. You need to post-process the dataset. Follow the instructions [here](https://github.com/AmeliaCMU/AmeliaScenes/README.md). 
->>>>>>> a0398407
-
 
 ### Additional Notes
 
-<<<<<<< HEAD
 Our repository's structure is based on this [template](https://github.com/ashleve/lightning-hydra-template), which uses Hydra and Pytorch Lightning. We recommend going through their [README](https://github.com/ashleve/lightning-hydra-template?tab=readme-ov-file#your-superpowers) for further details into the code's functionalities.
-=======
-Our repository's structure is based on this [template](https://github.com/ashleve/lightning-hydra-template), which uses Hydra and Pytorch Lightning. We recommend going through their [README](https://github.com/ashleve/lightning-hydra-template?tab=readme-ov-file#your-superpowers) for further details into the code's functionalities. 
->>>>>>> a0398407
+
 
 ## How to use
 
@@ -110,12 +87,12 @@
 ### Training a Model
 
 The general format for running a training experiment is:
-<<<<<<< HEAD
 
 ```bash
 cd src
 python train.py data=[data_config] model=[model_config] trainer=[trainer_config]
 ```
+
 where:
 
 - ```[data_config]```, represents a dataset configuration specified under ```/AmeliaTF/configs/data```
@@ -145,42 +122,6 @@
 #### Single-Airport Experiments (Table 5 in our paper)
 
 The model configuration used for all of these experiments was ```marginal.yaml```.
-=======
-
-```bash
-cd src
-python train.py data=[data_config] model=[model_config] trainer=[trainer_config]
-```
-where:
-
-- ```[data_config]```, represents a dataset configuration specified under ```/AmeliaTF/configs/data```
-- ```[model_config]```, represents a model configuration specified under ```/AmeliaTF/configs/model```
-- ```[trainer_config]```, represents the trainer to be used, (e.g., CPU, GPU, DDP, etc), specified under ```/AmeliaTF/configs/trainer```
-
-For example, to train our model on GPU using all of our currently supported airports, you would run:
-
-```bash
-cd Amelia-TF
-python train.py data=seen-all model=marginal trainer=gpu
-```
-
-### Evaluating a Model
-
-If you already have a pre-trained checkpoint you can run evaluation only using ```eval.py``` and following a similar format as above. However, you need to provide the path to the pre-trained weights. For example,
-
-```bash
-cd Amelia-TF
-python eval.py data=seen-all model=marginal trainer=gpu ckpt_path=/path/to/pretrained/weights.ckpt
-```
- 
-### Our experiments
-
-We provide the configuration combination to run our experiments, as well as our pre-trained weights. 
-
-#### Single-Airport Experiments (Table 5 in our paper)
-
-The model configuration used for all of these experiments was ```marginal.yaml```. 
->>>>>>> a0398407
 
 |Airport | Airport ICAO | Data Config  | ADE@20 | FDE@20 | ADE@50 | FDE@50 | Weights |
 | :-----: | :-----: | :----------: | :----: | :----: | :----: | :----: | :-----: |
@@ -199,11 +140,7 @@
 
 #### Multi-Airport Experiments (Table 6 in our paper)
 
-<<<<<<< HEAD
 The model configuration used for all of these experiments was also `marginal.yaml`.
-=======
-The model configuration used for all of these experiments was also `marginal.yaml`. 
->>>>>>> a0398407
 
 |Seen Airport(s) | Unseen Airport(s) | Data Config  | Avg. ADE@20 | Avg. FDE@20 | Avg. ADE@50 | Avg. FDE@50 | Weights |
 | :-----: | :-----: | :----------: | :----: | :----: | :----: | :----: | :-----: |
@@ -216,23 +153,17 @@
 
 <hr>
 
-<<<<<<< HEAD
 #### Other Experiments
-=======
-#### Other Experiments 
->>>>>>> a0398407
 
 - We trained our models under a **marginal** prediction setting, but we have support for training models on a **joint** prediction setting. To change the prediction paradigm, change the model parameter to `joint`. For example:
+
 ```bash
 cd Amelia-TF
 python train.py data=seen-all model=joint trainer=gpu
 ```
 
-<<<<<<< HEAD
 - Our model can be trained with and without context (maps). To train the trajectory-only model, use either `marginal_traj` or `joint_traj` configurations. For example,
-=======
-- Our model can be trained with and without context (maps). To train the trajectory-only model, use either `marginal_traj` or `joint_traj` configurations. For example,  
->>>>>>> a0398407
+
 ```bash
 cd Amelia-TF
 python train.py data=seen-all model=marginal_traj trainer=gpu
@@ -248,7 +179,6 @@
 export NCCL_P2P_DISABLE=1
 ```
 
-
 ## BibTeX
 
 If you find our work useful in your research, please cite us!
