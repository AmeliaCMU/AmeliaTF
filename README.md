# AmeliaTF

This repository contains the model implementation, as well as the training and evaluation code of our paper:

***Amelia: A Large Dataset and Model for Airport Surface Movement Forecasting [[paper](https://arxiv.org/pdf/2407.21185)]***

[Ingrid Navarro](https://navars.xyz) *, [Pablo Ortega-Kral](https://paok-2001.github.io) *, [Jay Patrikar](https://www.jaypatrikar.me) *, Haichuan Wang,
Zelin Ye, Jong Hoon Park, [Jean Oh](https://cmubig.github.io/team/jean_oh/) and [Sebastian Scherer](https://theairlab.org/team/sebastian/)

<p align="center">
  <img width="1000" src="./assets/ksfo_results.gif" alt="Amelia">
</p>

## Overview

**AmeliaTF** is a large transformer-based trajectory forecasting model that aims to characterize relevant **airport surface movement** operations from the [Amelia-48](https://ameliacmu.github.io/amelia-dataset/) dataset.

To do so, our model comprises three main submodules:

1. A **scene representation** module that determines the agents of interest in the scene using a scoring strategy, and encodes per-agent features,
2. A transformer-based **scene encoder**, which hierarchically encodes the temporal, agent-to-agent and agent-to-context relationships within a scene, and;
3. A **trajectory decoder** that models the set of possible futures with associated confidence scores using a Gaussian Mixture Model.

<p align="center">
  <img width="1000" src="./assets/model.png" alt="Amelia">
</p>

We explore different scene representation and training experiments for our model varying from **single-airport** to **multi-airport** settings in which we assess our model’s generalization capabilities. In the subsequent sections we provide details on how to reproduce our experiments. For further details, please check out our paper!

## Pre-requisites

### Dataset

<<<<<<< HEAD
First, install **Amelia-Scenes**. Here are the [instructions](https://github.com/AmeliaCMU/AmeliaScenes/blob/main/INSTALL.md).
=======
To run this repository, you first need to download the amelia dataset. Follow the instructions [here](https://ameliacmu.github.io/amelia-dataset/) to download the dataset.
>>>>>>> 1ca84910

Once downloaded, create a symbolic link into  `datasets`:

```bash
cd datasets
ln -s /path/to/amelia .
```

### Installation

Make sure that you have [conda](https://conda.io/projects/conda/en/latest/user-guide/install/index.html) installed.

<<<<<<< HEAD
If you're interested in using all of our [tools](https://ameliacmu.github.io/amelia-dataset/), you can install our framework through this [script](https://github.com/AmeliaCMU/AmeliaScenes/blob/main/install.sh) with the instructions [here](https://github.com/AmeliaCMU/AmeliaScenes/blob/main/INSTALL.md).
=======
**Recommended:** Use the  [`install.sh`](https://github.com/AmeliaCMU/AmeliaScenes/blob/main/install.sh) to download and install the Amelia Framework:
>>>>>>> 1ca84910

```bash
chmod +x install.sh
./install.sh amelia
```

<<<<<<< HEAD
To run this repository, you first need to download the amelia dataset. Follow the instructions [here](https://github.com/AmeliaCMU/AmeliaScenes/blob/main/DATASET.md) to download and setup the dataset.
=======
This will create a conda environment named `amelia` and install all dependencies.
>>>>>>> 1ca84910

Alternatively, refer to [`INSTALL.md`](https://github.com/AmeliaCMU/AmeliaScenes/blob/main/INSTALL.md) for manual installation.

**Note:** AmeliaTF requires the Amelia dataset and AmeliaScenes' dependencies to run, refer to AmeliaScenes' and AmeliaTF's installation.

#### Scenario Pre-processing

<<<<<<< HEAD
Once you've downloaded the dataset and installed the required modules. You need to post-process the dataset. Follow the instructions [here](https://github.com/AmeliaCMU/AmeliaScenes/blob/main/README.md).
=======
Once you've downloaded the dataset and installed the required modules. You need to post-process the dataset. To do so, follow the instructions [here](https://github.com/AmeliaCMU/AmeliaScenes/blob/main/README.md).
>>>>>>> 1ca84910

#### Additional Notes

Our repository's structure is based on this [template](https://github.com/ashleve/lightning-hydra-template), which uses Hydra and Pytorch Lightning. We recommend going through their [README](https://github.com/ashleve/lightning-hydra-template?tab=readme-ov-file#your-superpowers) for further details into the code's functionalities.

## How to use

Activate your amelia environment (**Please make sure to follow the pre-requisites guidelines above above**):

```bash
conda activate amelia
```

### Training a Model

The general format for running a training experiment is:

```bash
python src/train.py data=<data_config> model=<model_config> trainer=<trainer_config>
```

where:

- `<data_config>`, represents a dataset configuration specified under `./configs/data`
- `<model_config>`, represents a model configuration specified under `./configs/model`
- `<trainer_config>`, represents the trainer to be used, (e.g., CPU, GPU, DDP, etc), specified under `./configs/trainer`

For example, to train our model on GPU using all of our currently supported airports, you would run:

```bash
python src/train.py data=seen-all model=marginal trainer=gpu
```

### Evaluating a Model

If you already have a pre-trained checkpoint you can run evaluation only using `eval.py` and following a similar format as above. However, you need to provide the path to the pre-trained weights. For example,

```bash
python src/eval.py data=seen-all model=marginal trainer=gpu ckpt_path=/path/to/pretrained/weights.ckpt
```

### Our experiments

We provide the configuration combination to run our experiments, as well as our pre-trained weights.

#### Single-Airport Experiments (Table 5 in our paper)

The model configuration used for all of these experiments was `marginal.yaml`.

| Airport                                   | Airport ICAO | Data Config | ADE@20 | FDE@20 | ADE@50 | FDE@50 | Weights  |
|:-----------------------------------------:|:------------:|:-----------:|:------:| :----: | :----: | :----: | :------: |
| Ted Stevens Anchorage Intl. Airport       |      PANC    | `panc.yaml` | 10.11  | 20.87  | 38.84  | 101.89 | [panc](https://airlab-share-01.andrew.cmu.edu:9000/amelia-processed/Single-Airport/panc.zip) |
| Boston-Logan Intl. Airport                |      KBOS    | `kbos.yaml` |  5.58  | 10.90  | 21.34  |  53.76 | [kbos](https://airlab-share-01.andrew.cmu.edu:9000/amelia-processed/Single-Airport/kbos.zip) |
| Ronald Reagan Washington Natl. Airport    |      KDCA    | `kdca.yaml` |  4.74  |  9.22  | 16.42  |  40.57 | [kdca](https://airlab-share-01.andrew.cmu.edu:9000/amelia-processed/Single-Airport/kdca.zip) |
| Newark Liberty Intl. Airport              |      KEWR    | `kewr.yaml` |  6.61  | 12.92  | 23.68  |  57.63 | [kewr](https://airlab-share-01.andrew.cmu.edu:9000/amelia-processed/Single-Airport/kewr.zip) |
| John F. Kennedy Intl. Airport             |      KJFK    | `kjfk.yaml` |  4.58  |  9.52  | 17.11  |  41.19 | [kjfk](https://airlab-share-01.andrew.cmu.edu:9000/amelia-processed/Single-Airport/kjfk.zip) |
| Los Angeles Intl. Airport                 |      KLAX    | `klax.yaml` | 11.36  | 20.63  | 36.08  |  88.25 | [klax](https://airlab-share-01.andrew.cmu.edu:9000/amelia-processed/Single-Airport/klax.zip) |
| Chicago-Midway Intl. Airport              |      KMDW    | `kmdw.yaml` |  3.30  |  6.12  | 11.50  |  28.80 | [kmdw](https://airlab-share-01.andrew.cmu.edu:9000/amelia-processed/Single-Airport/kmdw.zip) |
| Louis Armstrong New Orleans Intl. Airport |      KMSY    | `kmsy.yaml` |  2.73  |  5.12  |  9.89  |  25.68 | [kmsy](https://airlab-share-01.andrew.cmu.edu:9000/amelia-processed/Single-Airport/kmsy.zip) |
| Seattle-Tacoma Intl. Airport              |      KSEA    | `ksea.yaml` |  9.76  | 18.35  | 29.94  |  65.82 | [ksea](https://airlab-share-01.andrew.cmu.edu:9000/amelia-processed/Single-Airport/ksea.zip) |
| San Francisco Intl. Airport               |      KSFO    | `ksfo.yaml` |  5.06  |  9.82  | 17.05  |  40.23 | [ksfo](https://airlab-share-01.andrew.cmu.edu:9000/amelia-processed/Single-Airport/kssfo.zip) |

<hr>

#### Multi-Airport Experiments (Table 6 and 8 in our paper)

The model configuration used for all of these experiments was also `marginal.yaml`.

| Seen Airport(s)                                            | Unseen Airport(s)                                    | Data Config     | Avg. ADE@20 | Avg. FDE@20 | Avg. ADE@50 | Avg. FDE@50 | Weights |
| :--------------------------------------------------------: | :--------------------------------------------------: | :-------------: | :---------: | :---------: | :---------: | :---------: | :-----: |
| KMDW                                                       | KEWR, KBOS, KSFO, KSEA, KDCA, PANC, KLAX, KJFK, KMSY | `seen-1.yaml`   |     3.30    |     6.12    |    11.50    |    28.80    | [seen-1](https://airlab-share-01.andrew.cmu.edu:9000/amelia-processed/Muti-Airport/seen-1.zip) |
| KMDW, KEWR                                                 | KBOS, KSFO, KSEA, KDCA, PANC, KLAX, KJFK, KMSY       | `seen-2.yaml`   |     3.31    |     6.23    |    11.84    |    28.89    | [seen-2](https://airlab-share-01.andrew.cmu.edu:9000/amelia-processed/Muti-Airport/seen-2.zip) |
| KMDW, KEWR, KBOS                                           | KSFO, KSEA, KDCA, PANC, KLAX, KJFK, KMSY             | `seen-3.yaml`   |     3.26    |     6.59    |    12.46    |    31.81    | [seen-3](https://airlab-share-01.andrew.cmu.edu:9000/amelia-processed/Muti-Airport/seen-3.zip) |
| KMDW, KEWR, KBOS, KSFO                                     | KSEA, KDCA, PANC, KLAX, KJFK, KMSY                   | `seen-4.yaml`   |     3.52    |     6.74    |    12.71    |    31.64    | [seen-4](https://airlab-share-01.andrew.cmu.edu:9000/amelia-processed/Muti-Airport/seen-4.zip) |
| KMDW, KEWR, KBOS, KSFO, KSEA, KDCA, PANC                   | KLAX, KJFK, KMSY                                     | `seen-7.yaml`   |     3.59    |     7.03    |    14.35    |    38.62    | [seen-7](https://airlab-share-01.andrew.cmu.edu:9000/amelia-processed/Muti-Airport/seen-7.zip) |
| KMDW, KEWR, KBOS, KSFO, KSEA, KDCA, PANC, KLAX, KJFK, KMSY | -                                                    | `seen-all.yaml` |     3.88    |     7.70    |    15.30    |    40.91    | [seen-all](https://airlab-share-01.andrew.cmu.edu:9000/amelia-processed/Muti-Airport/seen-all.zip) |

<hr>

#### Other Experiments

- We trained our models under a **marginal** prediction setting, but we have support for training models on a **joint** prediction setting. To change the prediction paradigm, change the model parameter to `joint`. For example:

```bash
python src/train.py data=seen-all model=joint trainer=gpu
```

- Our model can be trained with and without context (maps). To train the trajectory-only model, use either `marginal_traj` or `joint_traj` configurations. For example,

```bash
python src/train.py data=seen-all model=marginal_traj trainer=gpu
```

<hr>

## BibTeX

If you find our work useful in your research, please cite us!

```bibtex
@inbook{navarro2024amelia,
  author = {Ingrid Navarro and Pablo Ortega and Jay Patrikar and Haichuan Wang and Zelin Ye and Jong Hoon Park and Jean Oh and Sebastian Scherer},
  title = {AmeliaTF: A Large Model and Dataset for Airport Surface Movement Forecasting},
  booktitle = {AIAA AVIATION FORUM AND ASCEND 2024},
  chapter = {},
  pages = {},
  doi = {10.2514/6.2024-4251},
  URL = {https://arc.aiaa.org/doi/abs/10.2514/6.2024-4251},
  eprint = {https://arc.aiaa.org/doi/pdf/10.2514/6.2024-4251},
}
```<|MERGE_RESOLUTION|>--- conflicted
+++ resolved
@@ -31,11 +31,7 @@
 
 ### Dataset
 
-<<<<<<< HEAD
-First, install **Amelia-Scenes**. Here are the [instructions](https://github.com/AmeliaCMU/AmeliaScenes/blob/main/INSTALL.md).
-=======
 To run this repository, you first need to download the amelia dataset. Follow the instructions [here](https://ameliacmu.github.io/amelia-dataset/) to download the dataset.
->>>>>>> 1ca84910
 
 Once downloaded, create a symbolic link into  `datasets`:
 
@@ -48,22 +44,14 @@
 
 Make sure that you have [conda](https://conda.io/projects/conda/en/latest/user-guide/install/index.html) installed.
 
-<<<<<<< HEAD
-If you're interested in using all of our [tools](https://ameliacmu.github.io/amelia-dataset/), you can install our framework through this [script](https://github.com/AmeliaCMU/AmeliaScenes/blob/main/install.sh) with the instructions [here](https://github.com/AmeliaCMU/AmeliaScenes/blob/main/INSTALL.md).
-=======
 **Recommended:** Use the  [`install.sh`](https://github.com/AmeliaCMU/AmeliaScenes/blob/main/install.sh) to download and install the Amelia Framework:
->>>>>>> 1ca84910
 
 ```bash
 chmod +x install.sh
 ./install.sh amelia
 ```
 
-<<<<<<< HEAD
-To run this repository, you first need to download the amelia dataset. Follow the instructions [here](https://github.com/AmeliaCMU/AmeliaScenes/blob/main/DATASET.md) to download and setup the dataset.
-=======
 This will create a conda environment named `amelia` and install all dependencies.
->>>>>>> 1ca84910
 
 Alternatively, refer to [`INSTALL.md`](https://github.com/AmeliaCMU/AmeliaScenes/blob/main/INSTALL.md) for manual installation.
 
@@ -71,11 +59,7 @@
 
 #### Scenario Pre-processing
 
-<<<<<<< HEAD
-Once you've downloaded the dataset and installed the required modules. You need to post-process the dataset. Follow the instructions [here](https://github.com/AmeliaCMU/AmeliaScenes/blob/main/README.md).
-=======
 Once you've downloaded the dataset and installed the required modules. You need to post-process the dataset. To do so, follow the instructions [here](https://github.com/AmeliaCMU/AmeliaScenes/blob/main/README.md).
->>>>>>> 1ca84910
 
 #### Additional Notes
 
