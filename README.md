--- conflicted
+++ resolved
@@ -2,11 +2,7 @@
 
 This repository contains the model implementation, as well as the training and evaluation code of our paper:
 
-<<<<<<< HEAD
-#### Amelia: A Large Dataset and Model for Airport Surface Movement Forecasting [[paper](https://arxiv.org/pdf/2407.21185)]
-=======
 ***Amelia: A Large Dataset and Model for Airport Surface Movement Forecasting [[paper](https://arxiv.org/pdf/2407.21185)]***
->>>>>>> b47531b9
 
 [Ingrid Navarro](https://navars.xyz) *, [Pablo Ortega-Kral](https://paok-2001.github.io) *, [Jay Patrikar](https://www.jaypatrikar.me) *, Haichuan Wang,
 Zelin Ye, Jong Hoon Park, [Jean Oh](https://cmubig.github.io/team/jean_oh/) and [Sebastian Scherer](https://theairlab.org/team/sebastian/)
@@ -33,29 +29,6 @@
 
 ## Pre-requisites
 
-<<<<<<< HEAD
-#### Dataset
-
-To run this repository, you first need to download the amelia dataset. Follow the instructions [here](https://ameliacmu.github.io/amelia-dataset/) to download the dataset.
-
-Once downloaded, create a symbolic link into  ```datasets```:
-
-```bash
-cd datasets
-ln -s /path/to/amelia .
-```
-
-#### Installation
-
-Make sure that you have [conda](https://conda.io/projects/conda/en/latest/user-guide/install/index.html) installed. 
-
-Use the  `install.sh` to download and install the Amelia Framework:
-```bash
-chmod +x install.sh
-./install.sh amelia
-```
-This will create a conda environment named `amelia` and install **Amelia-Scenes** which is a dependency of **Amelia-TF**.
-=======
 ### Dataset
 
 To run this repository, you first need to download the amelia dataset. Follow the instructions [here](https://ameliacmu.github.io/amelia-dataset/) to download the dataset.
@@ -83,7 +56,6 @@
 Alternatively, refer to [`INSTALL.md`](https://github.com/AmeliaCMU/AmeliaScenes/blob/main/INSTALL.md) for manual installation.
 
 **Note:** AmeliaTF requires the Amelia dataset and AmeliaScenes' dependencies to run, refer to AmeliaScenes' and AmeliaTF's installation.
->>>>>>> b47531b9
 
 #### Scenario Pre-processing
 
